#!/usr/bin/env python
# pylint: disable=invalid-name, protected-access
# coding: utf-8
"""MXNet: a concise, fast and flexible framework for deep learning

MXNet is a project that evolves from cxxnet, minerva and purine2.
The interface is designed in collaboration by authors of three projects.

"""
from __future__ import absolute_import

from .context import Context, current_context
<<<<<<< HEAD
from . import narray
=======
from .narray import NArray
from .function import _FunctionRegistry
>>>>>>> bd7ad192
from . import symbol

__version__ = "0.1.0"

<<<<<<< HEAD

=======
# this is a global function registry that can be used to invoke functions
op = NArray._init_function_registry(_FunctionRegistry())
>>>>>>> bd7ad192
<|MERGE_RESOLUTION|>--- conflicted
+++ resolved
@@ -10,19 +10,8 @@
 from __future__ import absolute_import
 
 from .context import Context, current_context
-<<<<<<< HEAD
 from . import narray
-=======
-from .narray import NArray
-from .function import _FunctionRegistry
->>>>>>> bd7ad192
 from . import symbol
 
 __version__ = "0.1.0"
 
-<<<<<<< HEAD
-
-=======
-# this is a global function registry that can be used to invoke functions
-op = NArray._init_function_registry(_FunctionRegistry())
->>>>>>> bd7ad192
